# Copyright 2022 Dan Lim
#  Apache 2.0  (http://www.apache.org/licenses/LICENSE-2.0)

"""JETS module for GAN-TTS task."""

from typing import Any, Dict, Optional

import torch
from typeguard import check_argument_types

from espnet2.gan_tts.abs_gan_tts import AbsGANTTS
from espnet2.gan_tts.hifigan import (
    HiFiGANMultiPeriodDiscriminator,
    HiFiGANMultiScaleDiscriminator,
    HiFiGANMultiScaleMultiPeriodDiscriminator,
    HiFiGANPeriodDiscriminator,
    HiFiGANScaleDiscriminator,
)
from espnet2.gan_tts.hifigan.loss import (
    DiscriminatorAdversarialLoss,
    FeatureMatchLoss,
    GeneratorAdversarialLoss,
    MelSpectrogramLoss,
)
from espnet2.gan_tts.jets.generator import JETSGenerator
from espnet2.gan_tts.jets.loss import ForwardSumLoss, VarianceLoss
from espnet2.gan_tts.utils import get_segments
from espnet2.torch_utils.device_funcs import force_gatherable

AVAILABLE_GENERATERS = {
    "jets_generator": JETSGenerator,
}
AVAILABLE_DISCRIMINATORS = {
    "hifigan_period_discriminator": HiFiGANPeriodDiscriminator,
    "hifigan_scale_discriminator": HiFiGANScaleDiscriminator,
    "hifigan_multi_period_discriminator": HiFiGANMultiPeriodDiscriminator,
    "hifigan_multi_scale_discriminator": HiFiGANMultiScaleDiscriminator,
    "hifigan_multi_scale_multi_period_discriminator": HiFiGANMultiScaleMultiPeriodDiscriminator,  # NOQA
}


class JETS(AbsGANTTS):
    """JETS module (generator + discriminator).

    This is a module of JETS described in `JETS: Jointly Training FastSpeech2
    and HiFi-GAN for End to End Text to Speech'_.

    .. _`JETS: Jointly Training FastSpeech2 and HiFi-GAN for End to End Text to Speech`
        : https://arxiv.org/abs/2203.16852

    """

    def __init__(
        self,
        # generator related
        idim: int,
        odim: int,
        sampling_rate: int = 22050,
        generator_type: str = "jets_generator",
        generator_params: Dict[str, Any] = {
            "adim": 256,
            "aheads": 2,
            "elayers": 4,
            "eunits": 1024,
            "dlayers": 4,
            "dunits": 1024,
            "positionwise_layer_type": "conv1d",
            "positionwise_conv_kernel_size": 1,
            "use_scaled_pos_enc": True,
            "use_batch_norm": True,
            "encoder_normalize_before": True,
            "decoder_normalize_before": True,
            "encoder_concat_after": False,
            "decoder_concat_after": False,
            "reduction_factor": 1,
            "encoder_type": "transformer",
            "decoder_type": "transformer",
            "transformer_enc_dropout_rate": 0.1,
            "transformer_enc_positional_dropout_rate": 0.1,
            "transformer_enc_attn_dropout_rate": 0.1,
            "transformer_dec_dropout_rate": 0.1,
            "transformer_dec_positional_dropout_rate": 0.1,
            "transformer_dec_attn_dropout_rate": 0.1,
            "conformer_rel_pos_type": "latest",
            "conformer_pos_enc_layer_type": "rel_pos",
            "conformer_self_attn_layer_type": "rel_selfattn",
            "conformer_activation_type": "swish",
            "use_macaron_style_in_conformer": True,
            "use_cnn_in_conformer": True,
            "zero_triu": False,
            "conformer_enc_kernel_size": 7,
            "conformer_dec_kernel_size": 31,
            "duration_predictor_layers": 2,
            "duration_predictor_chans": 384,
            "duration_predictor_kernel_size": 3,
            "duration_predictor_dropout_rate": 0.1,
            "energy_predictor_layers": 2,
            "energy_predictor_chans": 384,
            "energy_predictor_kernel_size": 3,
            "energy_predictor_dropout": 0.5,
            "energy_embed_kernel_size": 1,
            "energy_embed_dropout": 0.5,
            "stop_gradient_from_energy_predictor": False,
            "pitch_predictor_layers": 5,
            "pitch_predictor_chans": 384,
            "pitch_predictor_kernel_size": 5,
            "pitch_predictor_dropout": 0.5,
            "pitch_embed_kernel_size": 1,
            "pitch_embed_dropout": 0.5,
            "stop_gradient_from_pitch_predictor": True,
            "generator_out_channels": 1,
            "generator_channels": 512,
            "generator_global_channels": -1,
            "generator_kernel_size": 7,
            "generator_upsample_scales": [8, 8, 2, 2],
            "generator_upsample_kernel_sizes": [16, 16, 4, 4],
            "generator_resblock_kernel_sizes": [3, 7, 11],
            "generator_resblock_dilations": [[1, 3, 5], [1, 3, 5], [1, 3, 5]],
            "generator_use_additional_convs": True,
            "generator_bias": True,
            "generator_nonlinear_activation": "LeakyReLU",
            "generator_nonlinear_activation_params": {"negative_slope": 0.1},
            "generator_use_weight_norm": True,
            "segment_size": 64,
            "spks": -1,
            "langs": -1,
            "spk_embed_dim": None,
            "spk_embed_integration_type": "add",
            "use_gst": False,
            "gst_tokens": 10,
            "gst_heads": 4,
            "gst_conv_layers": 6,
            "gst_conv_chans_list": [32, 32, 64, 64, 128, 128],
            "gst_conv_kernel_size": 3,
            "gst_conv_stride": 2,
            "gst_gru_layers": 1,
            "gst_gru_units": 128,
            "init_type": "xavier_uniform",
            "init_enc_alpha": 1.0,
            "init_dec_alpha": 1.0,
            "use_masking": False,
            "use_weighted_masking": False,
        },
        # discriminator related
        discriminator_type: str = "hifigan_multi_scale_multi_period_discriminator",
        discriminator_params: Dict[str, Any] = {
            "scales": 1,
            "scale_downsample_pooling": "AvgPool1d",
            "scale_downsample_pooling_params": {
                "kernel_size": 4,
                "stride": 2,
                "padding": 2,
            },
            "scale_discriminator_params": {
                "in_channels": 1,
                "out_channels": 1,
                "kernel_sizes": [15, 41, 5, 3],
                "channels": 128,
                "max_downsample_channels": 1024,
                "max_groups": 16,
                "bias": True,
                "downsample_scales": [2, 2, 4, 4, 1],
                "nonlinear_activation": "LeakyReLU",
                "nonlinear_activation_params": {"negative_slope": 0.1},
                "use_weight_norm": True,
                "use_spectral_norm": False,
            },
            "follow_official_norm": False,
            "periods": [2, 3, 5, 7, 11],
            "period_discriminator_params": {
                "in_channels": 1,
                "out_channels": 1,
                "kernel_sizes": [5, 3],
                "channels": 32,
                "downsample_scales": [3, 3, 3, 3, 1],
                "max_downsample_channels": 1024,
                "bias": True,
                "nonlinear_activation": "LeakyReLU",
                "nonlinear_activation_params": {"negative_slope": 0.1},
                "use_weight_norm": True,
                "use_spectral_norm": False,
            },
        },
        # loss related
        generator_adv_loss_params: Dict[str, Any] = {
            "average_by_discriminators": False,
            "loss_type": "mse",
        },
        discriminator_adv_loss_params: Dict[str, Any] = {
            "average_by_discriminators": False,
            "loss_type": "mse",
        },
        feat_match_loss_params: Dict[str, Any] = {
            "average_by_discriminators": False,
            "average_by_layers": False,
            "include_final_outputs": True,
        },
        mel_loss_params: Dict[str, Any] = {
            "fs": 22050,
            "n_fft": 1024,
            "hop_length": 256,
            "win_length": None,
            "window": "hann",
            "n_mels": 80,
            "fmin": 0,
            "fmax": None,
            "log_base": None,
        },
        lambda_adv: float = 1.0,
        lambda_mel: float = 45.0,
        lambda_feat_match: float = 2.0,
        lambda_var: float = 1.0,
        lambda_align: float = 2.0,
        cache_generator_outputs: bool = True,
        plot_pred_mos: bool = False,
<<<<<<< HEAD
        mos_pred_tool: str = "utmos"
=======
>>>>>>> 382e4fac
    ):
        """Initialize JETS module.

        Args:
            idim (int): Input vocabrary size.
            odim (int): Acoustic feature dimension. The actual output channels will
                be 1 since JETS is the end-to-end text-to-wave model but for the
                compatibility odim is used to indicate the acoustic feature dimension.
            sampling_rate (int): Sampling rate, not used for the training but it will
                be referred in saving waveform during the inference.
            generator_type (str): Generator type.
            generator_params (Dict[str, Any]): Parameter dict for generator.
            discriminator_type (str): Discriminator type.
            discriminator_params (Dict[str, Any]): Parameter dict for discriminator.
            generator_adv_loss_params (Dict[str, Any]): Parameter dict for generator
                adversarial loss.
            discriminator_adv_loss_params (Dict[str, Any]): Parameter dict for
                discriminator adversarial loss.
            feat_match_loss_params (Dict[str, Any]): Parameter dict for feat match loss.
            mel_loss_params (Dict[str, Any]): Parameter dict for mel loss.
            lambda_adv (float): Loss scaling coefficient for adversarial loss.
            lambda_mel (float): Loss scaling coefficient for mel spectrogram loss.
            lambda_feat_match (float): Loss scaling coefficient for feat match loss.
            lambda_var (float): Loss scaling coefficient for variance loss.
            lambda_align (float): Loss scaling coefficient for alignment loss.
            cache_generator_outputs (bool): Whether to cache generator outputs.
            plot_pred_mos (bool): Whether to plot predicted MOS during the training.
            mos_pred_tool (str): MOS prediction tool name.
        """
        assert check_argument_types()
        super().__init__()

        # define modules
        generator_class = AVAILABLE_GENERATERS[generator_type]
        generator_params.update(idim=idim, odim=odim)
        self.generator = generator_class(
            **generator_params,
        )
        discriminator_class = AVAILABLE_DISCRIMINATORS[discriminator_type]
        self.discriminator = discriminator_class(
            **discriminator_params,
        )
        self.generator_adv_loss = GeneratorAdversarialLoss(
            **generator_adv_loss_params,
        )
        self.discriminator_adv_loss = DiscriminatorAdversarialLoss(
            **discriminator_adv_loss_params,
        )
        self.feat_match_loss = FeatureMatchLoss(
            **feat_match_loss_params,
        )
        self.mel_loss = MelSpectrogramLoss(
            **mel_loss_params,
        )
        self.var_loss = VarianceLoss()
        self.forwardsum_loss = ForwardSumLoss()

        # coefficients
        self.lambda_adv = lambda_adv
        self.lambda_mel = lambda_mel
        self.lambda_feat_match = lambda_feat_match
        self.lambda_var = lambda_var
        self.lambda_align = lambda_align

        # cache
        self.cache_generator_outputs = cache_generator_outputs
        self._cache = None

        # store sampling rate for saving wav file
        # (not used for the training)
        self.fs = sampling_rate

        # store parameters for test compatibility
        self.spks = self.generator.spks
        self.langs = self.generator.langs
        self.spk_embed_dim = self.generator.spk_embed_dim
        self.use_gst = getattr(self.generator, "use_gst", False)

        # plot pseudo mos during training
        self.plot_pred_mos = plot_pred_mos
        if plot_pred_mos:
            if mos_pred_tool == "utmos":
                # Load predictor for UTMOS22 (https://arxiv.org/abs/2204.02152)
                self.predictor = torch.hub.load(
                    "tarepan/SpeechMOS:v1.1.0", "utmos22_strong", trust_repo=True
                )
            else:
                raise NotImplementedError(f"Not supported mos_pred_tool: {mos_pred_tool}")

    @property
    def require_raw_speech(self):
        """Return whether or not speech is required."""
        return True

    @property
    def require_vocoder(self):
        """Return whether or not vocoder is required."""
        return False

    def forward(
        self,
        text: torch.Tensor,
        text_lengths: torch.Tensor,
        feats: torch.Tensor,
        feats_lengths: torch.Tensor,
        speech: torch.Tensor,
        speech_lengths: torch.Tensor,
        sids: Optional[torch.Tensor] = None,
        spembs: Optional[torch.Tensor] = None,
        lids: Optional[torch.Tensor] = None,
        forward_generator: bool = True,
        **kwargs,
    ) -> Dict[str, Any]:
        """Perform generator forward.

        Args:
            text (Tensor): Text index tensor (B, T_text).
            text_lengths (Tensor): Text length tensor (B,).
            feats (Tensor): Feature tensor (B, T_feats, aux_channels).
            feats_lengths (Tensor): Feature length tensor (B,).
            speech (Tensor): Speech waveform tensor (B, T_wav).
            speech_lengths (Tensor): Speech length tensor (B,).
            sids (Optional[Tensor]): Speaker index tensor (B,) or (B, 1).
            spembs (Optional[Tensor]): Speaker embedding tensor (B, spk_embed_dim).
            lids (Optional[Tensor]): Language index tensor (B,) or (B, 1).
            forward_generator (bool): Whether to forward generator.

        Returns:
            Dict[str, Any]:
                - loss (Tensor): Loss scalar tensor.
                - stats (Dict[str, float]): Statistics to be monitored.
                - weight (Tensor): Weight tensor to summarize losses.
                - optim_idx (int): Optimizer index (0 for G and 1 for D).

        """
        if forward_generator:
            return self._forward_generator(
                text=text,
                text_lengths=text_lengths,
                feats=feats,
                feats_lengths=feats_lengths,
                speech=speech,
                speech_lengths=speech_lengths,
                sids=sids,
                spembs=spembs,
                lids=lids,
                **kwargs,
            )
        else:
            return self._forward_discrminator(
                text=text,
                text_lengths=text_lengths,
                feats=feats,
                feats_lengths=feats_lengths,
                speech=speech,
                speech_lengths=speech_lengths,
                sids=sids,
                spembs=spembs,
                lids=lids,
                **kwargs,
            )

    def _forward_generator(
        self,
        text: torch.Tensor,
        text_lengths: torch.Tensor,
        feats: torch.Tensor,
        feats_lengths: torch.Tensor,
        speech: torch.Tensor,
        speech_lengths: torch.Tensor,
        sids: Optional[torch.Tensor] = None,
        spembs: Optional[torch.Tensor] = None,
        lids: Optional[torch.Tensor] = None,
        **kwargs,
    ) -> Dict[str, Any]:
        """Perform generator forward.

        Args:
            text (Tensor): Text index tensor (B, T_text).
            text_lengths (Tensor): Text length tensor (B,).
            feats (Tensor): Feature tensor (B, T_feats, aux_channels).
            feats_lengths (Tensor): Feature length tensor (B,).
            speech (Tensor): Speech waveform tensor (B, T_wav).
            speech_lengths (Tensor): Speech length tensor (B,).
            sids (Optional[Tensor]): Speaker index tensor (B,) or (B, 1).
            spembs (Optional[Tensor]): Speaker embedding tensor (B, spk_embed_dim).
            lids (Optional[Tensor]): Language index tensor (B,) or (B, 1).

        Returns:
            Dict[str, Any]:
                * loss (Tensor): Loss scalar tensor.
                * stats (Dict[str, float]): Statistics to be monitored.
                * weight (Tensor): Weight tensor to summarize losses.
                * optim_idx (int): Optimizer index (0 for G and 1 for D).

        """
        # setup
        batch_size = text.size(0)
        speech = speech.unsqueeze(1)

        # calculate generator outputs
        reuse_cache = True
        if not self.cache_generator_outputs or self._cache is None:
            reuse_cache = False
            outs = self.generator(
                text=text,
                text_lengths=text_lengths,
                feats=feats,
                feats_lengths=feats_lengths,
                sids=sids,
                spembs=spembs,
                lids=lids,
                **kwargs,
            )
        else:
            outs = self._cache

        # store cache
        if self.training and self.cache_generator_outputs and not reuse_cache:
            self._cache = outs

        # parse outputs
        (
            speech_hat_,
            bin_loss,
            log_p_attn,
            start_idxs,
            d_outs,
            ds,
            p_outs,
            ps,
            e_outs,
            es,
        ) = outs
        speech_ = get_segments(
            x=speech,
            start_idxs=start_idxs * self.generator.upsample_factor,
            segment_size=self.generator.segment_size * self.generator.upsample_factor,
        )

        # calculate discriminator outputs
        p_hat = self.discriminator(speech_hat_)
        with torch.no_grad():
            # do not store discriminator gradient in generator turn
            p = self.discriminator(speech_)

        # calculate losses
        mel_loss = self.mel_loss(speech_hat_, speech_)
        adv_loss = self.generator_adv_loss(p_hat)
        feat_match_loss = self.feat_match_loss(p_hat, p)
        dur_loss, pitch_loss, energy_loss = self.var_loss(
            d_outs, ds, p_outs, ps, e_outs, es, text_lengths
        )
        forwardsum_loss = self.forwardsum_loss(log_p_attn, text_lengths, feats_lengths)

        mel_loss = mel_loss * self.lambda_mel
        adv_loss = adv_loss * self.lambda_adv
        feat_match_loss = feat_match_loss * self.lambda_feat_match
        g_loss = mel_loss + adv_loss + feat_match_loss
        var_loss = (dur_loss + pitch_loss + energy_loss) * self.lambda_var
        align_loss = (forwardsum_loss + bin_loss) * self.lambda_align

        loss = g_loss + var_loss + align_loss

        stats = dict(
            generator_loss=loss.item(),
            generator_g_loss=g_loss.item(),
            generator_var_loss=var_loss.item(),
            generator_align_loss=align_loss.item(),
            generator_g_mel_loss=mel_loss.item(),
            generator_g_adv_loss=adv_loss.item(),
            generator_g_feat_match_loss=feat_match_loss.item(),
            generator_var_dur_loss=dur_loss.item(),
            generator_var_pitch_loss=pitch_loss.item(),
            generator_var_energy_loss=energy_loss.item(),
            generator_align_forwardsum_loss=forwardsum_loss.item(),
            generator_align_bin_loss=bin_loss.item(),
        )

        if self.plot_pred_mos:
            # Caltulate predicted MOS from generated speech waveform.
            with torch.no_grad():
                # speech_hat_: (B, 1, T)
                pmos = self.predictor(speech_hat_.squeeze(1), self.fs).mean()
            stats["generator_predicted_mos"] = pmos.item()

        loss, stats, weight = force_gatherable((loss, stats, batch_size), loss.device)

        # reset cache
        if reuse_cache or not self.training:
            self._cache = None

        return {
            "loss": loss,
            "stats": stats,
            "weight": weight,
            "optim_idx": 0,  # needed for trainer
        }

    def _forward_discrminator(
        self,
        text: torch.Tensor,
        text_lengths: torch.Tensor,
        feats: torch.Tensor,
        feats_lengths: torch.Tensor,
        speech: torch.Tensor,
        speech_lengths: torch.Tensor,
        sids: Optional[torch.Tensor] = None,
        spembs: Optional[torch.Tensor] = None,
        lids: Optional[torch.Tensor] = None,
        **kwargs,
    ) -> Dict[str, Any]:
        """Perform discriminator forward.

        Args:
            text (Tensor): Text index tensor (B, T_text).
            text_lengths (Tensor): Text length tensor (B,).
            feats (Tensor): Feature tensor (B, T_feats, aux_channels).
            feats_lengths (Tensor): Feature length tensor (B,).
            speech (Tensor): Speech waveform tensor (B, T_wav).
            speech_lengths (Tensor): Speech length tensor (B,).
            sids (Optional[Tensor]): Speaker index tensor (B,) or (B, 1).
            spembs (Optional[Tensor]): Speaker embedding tensor (B, spk_embed_dim).
            lids (Optional[Tensor]): Language index tensor (B,) or (B, 1).

        Returns:
            Dict[str, Any]:
                * loss (Tensor): Loss scalar tensor.
                * stats (Dict[str, float]): Statistics to be monitored.
                * weight (Tensor): Weight tensor to summarize losses.
                * optim_idx (int): Optimizer index (0 for G and 1 for D).

        """
        # setup
        batch_size = text.size(0)
        speech = speech.unsqueeze(1)

        # calculate generator outputs
        reuse_cache = True
        if not self.cache_generator_outputs or self._cache is None:
            reuse_cache = False
            outs = self.generator(
                text=text,
                text_lengths=text_lengths,
                feats=feats,
                feats_lengths=feats_lengths,
                sids=sids,
                spembs=spembs,
                lids=lids,
                **kwargs,
            )
        else:
            outs = self._cache

        # store cache
        if self.cache_generator_outputs and not reuse_cache:
            self._cache = outs

        # parse outputs
        speech_hat_, _, _, start_idxs, *_ = outs
        speech_ = get_segments(
            x=speech,
            start_idxs=start_idxs * self.generator.upsample_factor,
            segment_size=self.generator.segment_size * self.generator.upsample_factor,
        )

        # calculate discriminator outputs
        p_hat = self.discriminator(speech_hat_.detach())
        p = self.discriminator(speech_)

        # calculate losses
        real_loss, fake_loss = self.discriminator_adv_loss(p_hat, p)
        loss = real_loss + fake_loss

        stats = dict(
            discriminator_loss=loss.item(),
            discriminator_real_loss=real_loss.item(),
            discriminator_fake_loss=fake_loss.item(),
        )
        loss, stats, weight = force_gatherable((loss, stats, batch_size), loss.device)

        # reset cache
        if reuse_cache or not self.training:
            self._cache = None

        return {
            "loss": loss,
            "stats": stats,
            "weight": weight,
            "optim_idx": 1,  # needed for trainer
        }

    def inference(
        self,
        text: torch.Tensor,
        feats: Optional[torch.Tensor] = None,
        pitch: Optional[torch.Tensor] = None,
        energy: Optional[torch.Tensor] = None,
        use_teacher_forcing: bool = False,
        **kwargs,
    ) -> Dict[str, torch.Tensor]:
        """Run inference.

        Args:
            text (Tensor): Input text index tensor (T_text,).
            feats (Tensor): Feature tensor (T_feats, aux_channels).
            pitch (Tensor): Pitch tensor (T_feats, 1).
            energy (Tensor): Energy tensor (T_feats, 1).
            use_teacher_forcing (bool): Whether to use teacher forcing.

        Returns:
            Dict[str, Tensor]:
                * wav (Tensor): Generated waveform tensor (T_wav,).
                * duration (Tensor): Predicted duration tensor (T_text,).

        """
        # setup
        text = text[None]
        text_lengths = torch.tensor(
            [text.size(1)],
            dtype=torch.long,
            device=text.device,
        )
        if "spembs" in kwargs:
            kwargs["spembs"] = kwargs["spembs"][None]
        if self.use_gst and "speech" in kwargs:
            # NOTE(kan-bayashi): Workaround for the use of GST
            kwargs.pop("speech")

        # inference
        if use_teacher_forcing:
            assert feats is not None
            feats = feats[None]
            feats_lengths = torch.tensor(
                [feats.size(1)],
                dtype=torch.long,
                device=feats.device,
            )
            assert pitch is not None
            pitch = pitch[None]
            assert energy is not None
            energy = energy[None]

            wav, dur = self.generator.inference(
                text=text,
                text_lengths=text_lengths,
                feats=feats,
                feats_lengths=feats_lengths,
                pitch=pitch,
                energy=energy,
                use_teacher_forcing=use_teacher_forcing,
                **kwargs,
            )
        else:
            wav, dur = self.generator.inference(
                text=text,
                text_lengths=text_lengths,
                feats=feats[None] if self.use_gst else None,
                **kwargs,
            )
        return dict(wav=wav.view(-1), duration=dur[0])<|MERGE_RESOLUTION|>--- conflicted
+++ resolved
@@ -213,10 +213,7 @@
         lambda_align: float = 2.0,
         cache_generator_outputs: bool = True,
         plot_pred_mos: bool = False,
-<<<<<<< HEAD
         mos_pred_tool: str = "utmos"
-=======
->>>>>>> 382e4fac
     ):
         """Initialize JETS module.
 
@@ -298,13 +295,11 @@
         # plot pseudo mos during training
         self.plot_pred_mos = plot_pred_mos
         if plot_pred_mos:
-            if mos_pred_tool == "utmos":
-                # Load predictor for UTMOS22 (https://arxiv.org/abs/2204.02152)
-                self.predictor = torch.hub.load(
-                    "tarepan/SpeechMOS:v1.1.0", "utmos22_strong", trust_repo=True
-                )
-            else:
-                raise NotImplementedError(f"Not supported mos_pred_tool: {mos_pred_tool}")
+            # Load predictor for UTMOS22.
+            self.predictor = torch.hub.load(
+                "tarepan/SpeechMOS:v1.1.0", "utmos22_strong", trust_repo=True
+            )
+
 
     @property
     def require_raw_speech(self):
