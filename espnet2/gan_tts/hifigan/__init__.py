<<<<<<< HEAD
from espnet2.gan_tts.hifigan.hifigan import HiFiGANGenerator  # NOQA
from espnet2.gan_tts.hifigan.hifigan import HiFiGANMultiPeriodDiscriminator  # NOQA
from espnet2.gan_tts.hifigan.hifigan import HiFiGANMultiScaleDiscriminator  # NOQA
from espnet2.gan_tts.hifigan.hifigan import HiFiGANPeriodDiscriminator  # NOQA
from espnet2.gan_tts.hifigan.hifigan import HiFiGANScaleDiscriminator  # NOQA; NOQA
from espnet2.gan_tts.hifigan.hifigan import (  # NOQA
    HiFiGANMultiScaleMultiPeriodDiscriminator,
)
=======
from espnet2.gan_tts.hifigan.hifigan import (
    HiFiGANGenerator,
    HiFiGANMultiPeriodDiscriminator,
    HiFiGANMultiScaleDiscriminator,
    HiFiGANMultiScaleMultiPeriodDiscriminator,
    HiFiGANPeriodDiscriminator,
    HiFiGANScaleDiscriminator,
)

__all__ = [
    "HiFiGANGenerator",
    "HiFiGANMultiPeriodDiscriminator",
    "HiFiGANMultiScaleDiscriminator",
    "HiFiGANMultiScaleMultiPeriodDiscriminator",
    "HiFiGANPeriodDiscriminator",
    "HiFiGANScaleDiscriminator",
]
>>>>>>> 57c05436
<|MERGE_RESOLUTION|>--- conflicted
+++ resolved
@@ -1,13 +1,3 @@
-<<<<<<< HEAD
-from espnet2.gan_tts.hifigan.hifigan import HiFiGANGenerator  # NOQA
-from espnet2.gan_tts.hifigan.hifigan import HiFiGANMultiPeriodDiscriminator  # NOQA
-from espnet2.gan_tts.hifigan.hifigan import HiFiGANMultiScaleDiscriminator  # NOQA
-from espnet2.gan_tts.hifigan.hifigan import HiFiGANPeriodDiscriminator  # NOQA
-from espnet2.gan_tts.hifigan.hifigan import HiFiGANScaleDiscriminator  # NOQA; NOQA
-from espnet2.gan_tts.hifigan.hifigan import (  # NOQA
-    HiFiGANMultiScaleMultiPeriodDiscriminator,
-)
-=======
 from espnet2.gan_tts.hifigan.hifigan import (
     HiFiGANGenerator,
     HiFiGANMultiPeriodDiscriminator,
@@ -25,4 +15,3 @@
     "HiFiGANPeriodDiscriminator",
     "HiFiGANScaleDiscriminator",
 ]
->>>>>>> 57c05436
