name: CI

on: [push, pull_request]

jobs:
  linter_and_test:
    runs-on: ${{ matrix.os }}
    strategy:
      max-parallel: 20
      matrix:
        os: [ubuntu-16.04, ubuntu-18.04]
        python-version: [3.7]
        pytorch-version: [1.0.1, 1.1]
        chainer-version: [6.0.0]
        use-conda: [true, false]
    steps:
      - uses: actions/checkout@master
      - uses: actions/setup-python@v1
        with:
          python-version: ${{ matrix.python-version }}
          architecture: 'x64'
      - name: install dependencies
        run: |
          sudo apt-get update -qq
          sudo apt-get install -y software-properties-common
          sudo add-apt-repository -y ppa:ubuntu-toolchain-r/test
          sudo apt-get update -qq
          sudo apt-get install -qq -y cmake g++-7 libsndfile1-dev bc
      - name: install espnet
        env:
          ESPNET_PYTHON_VERSION: ${{ matrix.python-version }}
          TH_VERSION: ${{ matrix.pytorch-version }}
          CHAINER_VERSION: ${{ matrix.chainer-version }}
          USE_CONDA: ${{ matrix.use-conda }}
          CC: gcc-7
          CXX: g++-7
        run: |
          ./ci/install.sh
      - name: test shell
        run: |
          ./ci/test_shell.sh
      - name: test python
        run: |
          ./ci/test_python.sh
      - name: install kaldi
        run: |
          ./ci/install_kaldi.sh
      - name: test integration
        run: |
<<<<<<< HEAD
          ./ci/test_integration.sh
      - name: codecov
        run: |
          source ./tools/venv/bin/activate
          bash <(curl -s https://codecov.io/bash)
=======
          ./ci/test_integration.sh
>>>>>>> ba02019b
<|MERGE_RESOLUTION|>--- conflicted
+++ resolved
@@ -47,12 +47,4 @@
           ./ci/install_kaldi.sh
       - name: test integration
         run: |
-<<<<<<< HEAD
-          ./ci/test_integration.sh
-      - name: codecov
-        run: |
-          source ./tools/venv/bin/activate
-          bash <(curl -s https://codecov.io/bash)
-=======
-          ./ci/test_integration.sh
->>>>>>> ba02019b
+          ./ci/test_integration.sh