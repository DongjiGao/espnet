# encoding: utf-8
"""Transformer-based model for End-to-end ASR."""

from argparse import Namespace
from distutils.util import strtobool
import logging
import math

import chainer
import chainer.functions as F
from chainer import reporter
import numpy as np
import six

from espnet.nets.chainer_backend.asr_interface import ChainerASRInterface
from espnet.nets.chainer_backend.transformer.attention import MultiHeadAttention
from espnet.nets.chainer_backend.transformer import ctc
from espnet.nets.chainer_backend.transformer.decoder import Decoder
from espnet.nets.chainer_backend.transformer.encoder import Encoder
from espnet.nets.chainer_backend.transformer.label_smoothing_loss import (
    LabelSmoothingLoss,  # noqa: H301
)
<<<<<<< HEAD
from espnet.nets.chainer_backend.transformer.plot import PlotAttentionReport
=======
>>>>>>> 36b62ae4
from espnet.nets.chainer_backend.transformer.training import CustomConverter
from espnet.nets.chainer_backend.transformer.training import CustomUpdater
from espnet.nets.chainer_backend.transformer.training import (
    CustomParallelUpdater,  # noqa: H301
)
from espnet.nets.ctc_prefix_score import CTCPrefixScore
from espnet.nets.e2e_asr_common import end_detect
from espnet.nets.e2e_asr_common import ErrorCalculator
from espnet.nets.pytorch_backend.nets_utils import get_subsample
from espnet.nets.pytorch_backend.transformer.plot import PlotAttentionReport


CTC_SCORING_RATIO = 1.5
MAX_DECODER_OUTPUT = 5


class E2E(ChainerASRInterface):
    """E2E module.

    Args:
        idim (int): Input dimmensions.
        odim (int): Output dimmensions.
        args (Namespace): Training config.
        ignore_id (int, optional): Id for ignoring a character.
        flag_return (bool, optional): If true, return a list with (loss,
        loss_ctc, loss_att, acc) in forward. Otherwise, return loss.

    """

    @staticmethod
    def add_arguments(parser):
        """Customize flags for transformer setup.

        Args:
            parser (Namespace): Training config.

        """
        group = parser.add_argument_group("transformer model setting")
        group.add_argument(
            "--transformer-init",
            type=str,
            default="pytorch",
            help="how to initialize transformer parameters",
        )
        group.add_argument(
            "--transformer-input-layer",
            type=str,
            default="conv2d",
            choices=["conv2d", "linear", "embed"],
            help="transformer input layer type",
        )
        group.add_argument(
            "--transformer-attn-dropout-rate",
            default=None,
            type=float,
            help="dropout in transformer attention. use --dropout-rate if None is set",
        )
        group.add_argument(
            "--transformer-lr",
            default=10.0,
            type=float,
            help="Initial value of learning rate",
        )
        group.add_argument(
            "--transformer-warmup-steps",
            default=25000,
            type=int,
            help="optimizer warmup steps",
        )
        group.add_argument(
            "--transformer-length-normalized-loss",
            default=True,
            type=strtobool,
            help="normalize loss by length",
        )

        group.add_argument(
            "--dropout-rate",
            default=0.0,
            type=float,
            help="Dropout rate for the encoder",
        )
        # Encoder
        group.add_argument(
            "--elayers",
            default=4,
            type=int,
            help="Number of encoder layers (for shared recognition part "
            "in multi-speaker asr mode)",
        )
        group.add_argument(
            "--eunits",
            "-u",
            default=300,
            type=int,
            help="Number of encoder hidden units",
        )
        # Attention
        group.add_argument(
            "--adim",
            default=320,
            type=int,
            help="Number of attention transformation dimensions",
        )
        group.add_argument(
            "--aheads",
            default=4,
            type=int,
            help="Number of heads for multi head attention",
        )
        # Decoder
        group.add_argument(
            "--dlayers", default=1, type=int, help="Number of decoder layers"
        )
        group.add_argument(
            "--dunits", default=320, type=int, help="Number of decoder hidden units"
        )
        return parser

    def get_total_subsampling_factor(self):
        """Get total subsampling factor."""
        return self.encoder.conv_subsampling_factor * int(np.prod(self.subsample))

    def __init__(self, idim, odim, args, ignore_id=-1, flag_return=True):
        """Initialize the transformer."""
        chainer.Chain.__init__(self)
        self.mtlalpha = args.mtlalpha
        assert 0 <= self.mtlalpha <= 1, "mtlalpha must be [0,1]"
        if args.transformer_attn_dropout_rate is None:
            args.transformer_attn_dropout_rate = args.dropout_rate
        self.use_label_smoothing = False
        self.char_list = args.char_list
        self.space = args.sym_space
        self.blank = args.sym_blank
        self.scale_emb = args.adim ** 0.5
        self.sos = odim - 1
        self.eos = odim - 1
        self.subsample = get_subsample(args, mode="asr", arch="transformer")
        self.ignore_id = ignore_id
        self.reset_parameters(args)
        with self.init_scope():
            self.encoder = Encoder(
                idim=idim,
                attention_dim=args.adim,
                attention_heads=args.aheads,
                linear_units=args.eunits,
                input_layer=args.transformer_input_layer,
                dropout_rate=args.dropout_rate,
                positional_dropout_rate=args.dropout_rate,
                attention_dropout_rate=args.transformer_attn_dropout_rate,
                initialW=self.initialW,
                initial_bias=self.initialB,
            )
            self.decoder = Decoder(
                odim, args, initialW=self.initialW, initial_bias=self.initialB
            )
            self.criterion = LabelSmoothingLoss(
                args.lsm_weight,
                len(args.char_list),
                args.transformer_length_normalized_loss,
            )
            if args.mtlalpha > 0.0:
                if args.ctc_type == "builtin":
                    logging.info("Using chainer CTC implementation")
                    self.ctc = ctc.CTC(odim, args.adim, args.dropout_rate)
                elif args.ctc_type == "warpctc":
                    logging.info("Using warpctc CTC implementation")
                    self.ctc = ctc.WarpCTC(odim, args.adim, args.dropout_rate)
                else:
                    raise ValueError(
                        'ctc_type must be "builtin" or "warpctc": {}'.format(
                            args.ctc_type
                        )
                    )
            else:
                self.ctc = None
        self.dims = args.adim
        self.odim = odim
        self.flag_return = flag_return
        if args.report_cer or args.report_wer:
            self.error_calculator = ErrorCalculator(
                args.char_list,
                args.sym_space,
                args.sym_blank,
                args.report_cer,
                args.report_wer,
            )
        else:
            self.error_calculator = None
        if "Namespace" in str(type(args)):
            self.verbose = 0 if "verbose" not in args else args.verbose
        else:
            self.verbose = 0 if args.verbose is None else args.verbose

    def reset_parameters(self, args):
        """Initialize the Weight according to the give initialize-type.

        Args:
            args (Namespace): Transformer config.

        """
        type_init = args.transformer_init
        if type_init == "lecun_uniform":
            logging.info("Using LeCunUniform as Parameter initializer")
            self.initialW = chainer.initializers.LeCunUniform
        elif type_init == "lecun_normal":
            logging.info("Using LeCunNormal as Parameter initializer")
            self.initialW = chainer.initializers.LeCunNormal
        elif type_init == "gorot_uniform":
            logging.info("Using GlorotUniform as Parameter initializer")
            self.initialW = chainer.initializers.GlorotUniform
        elif type_init == "gorot_normal":
            logging.info("Using GlorotNormal as Parameter initializer")
            self.initialW = chainer.initializers.GlorotNormal
        elif type_init == "he_uniform":
            logging.info("Using HeUniform as Parameter initializer")
            self.initialW = chainer.initializers.HeUniform
        elif type_init == "he_normal":
            logging.info("Using HeNormal as Parameter initializer")
            self.initialW = chainer.initializers.HeNormal
        elif type_init == "pytorch":
            logging.info("Using Pytorch initializer")
            self.initialW = chainer.initializers.Uniform
        else:
            logging.info("Using Chainer default as Parameter initializer")
            self.initialW = chainer.initializers.Uniform
        self.initialB = chainer.initializers.Uniform

    def forward(self, xs, ilens, ys_pad, calculate_attentions=False):
        """E2E forward propagation.

        Args:
            xs (chainer.Variable): Batch of padded charactor ids. (B, Tmax)
            ilens (chainer.Variable): Batch of length of each input batch. (B,)
            ys (chainer.Variable): Batch of padded target features. (B, Lmax, odim)
            calculate_attentions (bool): If true, return value is the output of encoder.

        Returns:
            float: Training loss.
            float (optional): Training loss for ctc.
            float (optional): Training loss for attention.
            float (optional): Accuracy.
            chainer.Variable (Optional): Output of the encoder.

        """
        alpha = self.mtlalpha

        # 1. Encoder
        xs, x_mask, ilens = self.encoder(xs, ilens)

        # 2. CTC loss
        cer_ctc = None
        if alpha == 0.0:
            loss_ctc = None
        else:
            _ys = [y.astype(np.int32) for y in ys_pad]
            loss_ctc = self.ctc(xs, _ys)
            if self.error_calculator is not None:
                with chainer.no_backprop_mode():
                    ys_hat = chainer.backends.cuda.to_cpu(self.ctc.argmax(xs).data)
                cer_ctc = self.error_calculator(ys_hat, ys_pad, is_ctc=True)

        # 3. Decoder
        if calculate_attentions:
            self.calculate_attentions(xs, x_mask, ys_pad)
        ys = self.decoder(ys_pad, xs, x_mask)

        # 4. Attention Loss
        cer, wer = None, None
        if alpha == 1:
            loss_att = None
            acc = None
        else:
            # Make target
            eos = np.array([self.eos], "i")
            with chainer.no_backprop_mode():
                ys_pad_out = [np.concatenate([y, eos], axis=0) for y in ys_pad]
                ys_pad_out = F.pad_sequence(ys_pad_out, padding=-1).data
                ys_pad_out = self.xp.array(ys_pad_out)

            loss_att = self.criterion(ys, ys_pad_out)
            acc = F.accuracy(
                ys.reshape(-1, self.odim), ys_pad_out.reshape(-1), ignore_label=-1
            )
            if (not chainer.config.train) and (self.error_calculator is not None):
                cer, wer = self.error_calculator(ys, ys_pad)

        if alpha == 0.0:
            self.loss = loss_att
            loss_att_data = loss_att.data
            loss_ctc_data = None
        elif alpha == 1.0:
            self.loss = loss_ctc
            loss_att_data = None
            loss_ctc_data = loss_ctc.data
        else:
            self.loss = alpha * loss_ctc + (1 - alpha) * loss_att
            loss_att_data = loss_att.data
            loss_ctc_data = loss_ctc.data
        loss_data = self.loss.data

        if not math.isnan(loss_data):
            reporter.report({"loss_ctc": loss_ctc_data}, self)
            reporter.report({"loss_att": loss_att_data}, self)
            reporter.report({"acc": acc}, self)

            reporter.report({"cer_ctc": cer_ctc}, self)
            reporter.report({"cer": cer}, self)
            reporter.report({"wer": wer}, self)

            logging.info("mtl loss:" + str(loss_data))
            reporter.report({"loss": loss_data}, self)
        else:
            logging.warning("loss (=%f) is not correct", loss_data)

        if self.flag_return:
            loss_ctc = None
            return self.loss, loss_ctc, loss_att, acc
        else:
            return self.loss

    def calculate_attentions(self, xs, x_mask, ys_pad):
        """Calculate Attentions."""
        self.decoder(ys_pad, xs, x_mask)

    def recognize(self, x_block, recog_args, char_list=None, rnnlm=None):
        """E2E recognition function.

        Args:
            x (ndarray): Input acouctic feature (B, T, D) or (T, D).
            recog_args (Namespace): Argment namespace contraining options.
            char_list (List[str]): List of characters.
            rnnlm (chainer.Chain): Language model module defined at
            `espnet.lm.chainer_backend.lm`.

        Returns:
            List: N-best decoding results.

        """
        with chainer.no_backprop_mode(), chainer.using_config("train", False):
            # 1. encoder
            ilens = [x_block.shape[0]]
            batch = len(ilens)
            xs, _, _ = self.encoder(x_block[None, :, :], ilens)

            # calculate log P(z_t|X) for CTC scores
            if recog_args.ctc_weight > 0.0:
                lpz = self.ctc.log_softmax(xs.reshape(batch, -1, self.dims)).data[0]
            else:
                lpz = None
            # 2. decoder
            if recog_args.lm_weight == 0.0:
                rnnlm = None
            y = self.recognize_beam(xs, lpz, recog_args, char_list, rnnlm)

        return y

    def recognize_beam(self, h, lpz, recog_args, char_list=None, rnnlm=None):
        """E2E beam search.

        Args:
            h (ndarray): Encoder ouput features (B, T, D) or (T, D).
            lpz (ndarray): Log probabilities from CTC.
            recog_args (Namespace): Argment namespace contraining options.
            char_list (List[str]): List of characters.
            rnnlm (chainer.Chain): Language model module defined at
            `espnet.lm.chainer_backend.lm`.

        Returns:
            List: N-best decoding results.

        """
        logging.info("input lengths: " + str(h.shape[1]))

        # initialization
        n_len = h.shape[1]
        xp = self.xp
        h_mask = xp.ones((1, n_len))

        # search parms
        beam = recog_args.beam_size
        penalty = recog_args.penalty
        ctc_weight = recog_args.ctc_weight

        # prepare sos
        y = self.sos
        if recog_args.maxlenratio == 0:
            maxlen = n_len
        else:
            maxlen = max(1, int(recog_args.maxlenratio * n_len))
        minlen = int(recog_args.minlenratio * n_len)
        logging.info("max output length: " + str(maxlen))
        logging.info("min output length: " + str(minlen))

        # initialize hypothesis
        if rnnlm:
            hyp = {"score": 0.0, "yseq": [y], "rnnlm_prev": None}
        else:
            hyp = {"score": 0.0, "yseq": [y]}

        if lpz is not None:
            ctc_prefix_score = CTCPrefixScore(lpz, 0, self.eos, self.xp)
            hyp["ctc_state_prev"] = ctc_prefix_score.initial_state()
            hyp["ctc_score_prev"] = 0.0
            if ctc_weight != 1.0:
                # pre-pruning based on attention scores
                ctc_beam = min(lpz.shape[-1], int(beam * CTC_SCORING_RATIO))
            else:
                ctc_beam = lpz.shape[-1]

        hyps = [hyp]
        ended_hyps = []

        for i in six.moves.range(maxlen):
            logging.debug("position " + str(i))

            hyps_best_kept = []
            for hyp in hyps:
                ys = F.expand_dims(xp.array(hyp["yseq"]), axis=0).data
                out = self.decoder(ys, h, h_mask)

                # get nbest local scores and their ids
                local_att_scores = F.log_softmax(out[:, -1], axis=-1).data
                if rnnlm:
                    rnnlm_state, local_lm_scores = rnnlm.predict(
                        hyp["rnnlm_prev"], hyp["yseq"][i]
                    )
                    local_scores = (
                        local_att_scores + recog_args.lm_weight * local_lm_scores
                    )
                else:
                    local_scores = local_att_scores

                if lpz is not None:
                    local_best_ids = xp.argsort(local_scores, axis=1)[0, ::-1][
                        :ctc_beam
                    ]
                    ctc_scores, ctc_states = ctc_prefix_score(
                        hyp["yseq"], local_best_ids, hyp["ctc_state_prev"]
                    )
                    local_scores = (1.0 - ctc_weight) * local_att_scores[
                        :, local_best_ids
                    ] + ctc_weight * (ctc_scores - hyp["ctc_score_prev"])
                    if rnnlm:
                        local_scores += (
                            recog_args.lm_weight * local_lm_scores[:, local_best_ids]
                        )
                    joint_best_ids = xp.argsort(local_scores, axis=1)[0, ::-1][:beam]
                    local_best_scores = local_scores[:, joint_best_ids]
                    local_best_ids = local_best_ids[joint_best_ids]
                else:
                    local_best_ids = self.xp.argsort(local_scores, axis=1)[0, ::-1][
                        :beam
                    ]
                    local_best_scores = local_scores[:, local_best_ids]

                for j in six.moves.range(beam):
                    new_hyp = {}
                    new_hyp["score"] = hyp["score"] + float(local_best_scores[0, j])
                    new_hyp["yseq"] = [0] * (1 + len(hyp["yseq"]))
                    new_hyp["yseq"][: len(hyp["yseq"])] = hyp["yseq"]
                    new_hyp["yseq"][len(hyp["yseq"])] = int(local_best_ids[j])
                    if rnnlm:
                        new_hyp["rnnlm_prev"] = rnnlm_state
                    if lpz is not None:
                        new_hyp["ctc_state_prev"] = ctc_states[joint_best_ids[j]]
                        new_hyp["ctc_score_prev"] = ctc_scores[joint_best_ids[j]]
                    hyps_best_kept.append(new_hyp)

                hyps_best_kept = sorted(
                    hyps_best_kept, key=lambda x: x["score"], reverse=True
                )[:beam]

            # sort and get nbest
            hyps = hyps_best_kept
            logging.debug("number of pruned hypothesis: " + str(len(hyps)))
            if char_list is not None:
                logging.debug(
                    "best hypo: "
                    + "".join([char_list[int(x)] for x in hyps[0]["yseq"][1:]])
                    + " score: "
                    + str(hyps[0]["score"])
                )

            # add eos in the final loop to avoid that there are no ended hyps
            if i == maxlen - 1:
                logging.info("adding <eos> in the last postion in the loop")
                for hyp in hyps:
                    hyp["yseq"].append(self.eos)

            # add ended hypothes to a final list, and removed them from current hypothes
            # (this will be a probmlem, number of hyps < beam)
            remained_hyps = []
            for hyp in hyps:
                if hyp["yseq"][-1] == self.eos:
                    # only store the sequence that has more than minlen outputs
                    # also add penalty
                    if len(hyp["yseq"]) > minlen:
                        hyp["score"] += (i + 1) * penalty
                        if rnnlm:  # Word LM needs to add final <eos> score
                            hyp["score"] += recog_args.lm_weight * rnnlm.final(
                                hyp["rnnlm_prev"]
                            )
                        ended_hyps.append(hyp)
                else:
                    remained_hyps.append(hyp)

            # end detection
            if end_detect(ended_hyps, i) and recog_args.maxlenratio == 0.0:
                logging.info("end detected at %d", i)
                break

            hyps = remained_hyps
            if len(hyps) > 0:
                logging.debug("remained hypothes: " + str(len(hyps)))
            else:
                logging.info("no hypothesis. Finish decoding.")
                break
            if char_list is not None:
                for hyp in hyps:
                    logging.debug(
                        "hypo: " + "".join([char_list[int(x)] for x in hyp["yseq"][1:]])
                    )

            logging.debug("number of ended hypothes: " + str(len(ended_hyps)))

        nbest_hyps = sorted(
            ended_hyps, key=lambda x: x["score"], reverse=True
        )  # [:min(len(ended_hyps), recog_args.nbest)]

        logging.debug(nbest_hyps)
        # check number of hypotheis
        if len(nbest_hyps) == 0:
            logging.warn(
                "there is no N-best results, perform recognition "
                "again with smaller minlenratio."
            )
            # should copy becasuse Namespace will be overwritten globally
            recog_args = Namespace(**vars(recog_args))
            recog_args.minlenratio = max(0.0, recog_args.minlenratio - 0.1)
            return self.recognize_beam(h, lpz, recog_args, char_list, rnnlm)

        logging.info("total log probability: " + str(nbest_hyps[0]["score"]))
        logging.info(
            "normalized log probability: "
            + str(nbest_hyps[0]["score"] / len(nbest_hyps[0]["yseq"]))
        )
        # remove sos
        return nbest_hyps

    def calculate_all_attentions(self, xs, ilens, ys):
        """E2E attention calculation.

        Args:
<<<<<<< HEAD
            xs_pad (List[tuple()]): List of padded input sequences.
=======
            xs (List[tuple()]): List of padded input sequences.
>>>>>>> 36b62ae4
                [(T1, idim), (T2, idim), ...]
            ilens (ndarray): Batch of lengths of input sequences. (B)
            ys (List): List of character id sequence tensor. [(L1), (L2), (L3), ...]

        Returns:
            float ndarray: Attention weights. (B, Lmax, Tmax)

        """
        with chainer.no_backprop_mode():
            self(xs, ilens, ys, calculate_attentions=True)
        ret = dict()
        for name, m in self.namedlinks():
            if isinstance(m, MultiHeadAttention):
                var = m.attn
                var.to_cpu()
                _name = name[1:].replace("/", "_")
                ret[_name] = var.data
        return ret

    @property
    def attention_plot_class(self):
        """Attention plot function.

        Redirects to PlotAttentionReport

        Returns:
            PlotAttentionReport

        """
        return PlotAttentionReport

    @staticmethod
    def custom_converter(subsampling_factor=0):
        """Get customconverter of the model."""
        return CustomConverter()

    @staticmethod
    def custom_updater(iters, optimizer, converter, device=-1, accum_grad=1):
        """Get custom_updater of the model."""
        return CustomUpdater(
            iters, optimizer, converter=converter, device=device, accum_grad=accum_grad
        )

    @staticmethod
    def custom_parallel_updater(iters, optimizer, converter, devices, accum_grad=1):
        """Get custom_parallel_updater of the model."""
        return CustomParallelUpdater(
            iters,
            optimizer,
            converter=converter,
            devices=devices,
            accum_grad=accum_grad,
        )<|MERGE_RESOLUTION|>--- conflicted
+++ resolved
@@ -20,10 +20,6 @@
 from espnet.nets.chainer_backend.transformer.label_smoothing_loss import (
     LabelSmoothingLoss,  # noqa: H301
 )
-<<<<<<< HEAD
-from espnet.nets.chainer_backend.transformer.plot import PlotAttentionReport
-=======
->>>>>>> 36b62ae4
 from espnet.nets.chainer_backend.transformer.training import CustomConverter
 from espnet.nets.chainer_backend.transformer.training import CustomUpdater
 from espnet.nets.chainer_backend.transformer.training import (
@@ -578,11 +574,7 @@
         """E2E attention calculation.
 
         Args:
-<<<<<<< HEAD
-            xs_pad (List[tuple()]): List of padded input sequences.
-=======
             xs (List[tuple()]): List of padded input sequences.
->>>>>>> 36b62ae4
                 [(T1, idim), (T2, idim), ...]
             ilens (ndarray): Batch of lengths of input sequences. (B)
             ys (List): List of character id sequence tensor. [(L1), (L2), (L3), ...]
