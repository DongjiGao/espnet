--- conflicted
+++ resolved
@@ -113,25 +113,13 @@
     parser.add_argument("-p", "--path", type=str, help=" ", default="dump")
     args = parser.parse_args()
     out_dir = Path(args.path)
-<<<<<<< HEAD
     
-=======
-
-    # for dset in ['train', 'valid', 'test']:
-    # for dset in ['valid', 'test']:
-    # cur_dir = out_dir / dset
-
->>>>>>> deb3525a
     # create empty file
     with (out_dir / "lm_text").open("w") as fp:
         print("Opened file:", out_dir)
 
     # prepare textlm
-<<<<<<< HEAD
     prepare_textlm(out_dir/ "text/textlm", out_dir=out_dir)
-=======
-    prepare_textlm(out_dir / "text/textlm", out_dir=out_dir)
->>>>>>> deb3525a
 
     # process speechlm
     prepare_speechlm(out_dir / "speech/speechlm", out_dir=out_dir)
@@ -141,17 +129,6 @@
 
     # process tts
     prepare_tts(out_dir / "speech/tts", out_dir=out_dir)
-<<<<<<< HEAD
     
     with (Path("data") / 'nlsyms.txt').open('w') as fp:
-        fp.write('<startofspeech>\n<generatetext>\n<startoftext>\n<generatespeech>\n')
-=======
-
-    # for dset in ['train', 'valid', 'test']:
-    #     cur_dir = out_dir / dset
-    #     shutil.copyfile(cur_dir /f'text', cur_dir /f'text_old')
-    #     shutil.move(cur_dir /f'lm_text', cur_dir /f'text')
-
-    with (out_dir / "nlsyms.txt").open("w") as fp:
-        fp.write("<startofspeech>\n<generatetext>\n<startoftext>\n<generatespeech>\n")
->>>>>>> deb3525a
+        fp.write('<startofspeech>\n<generatetext>\n<startoftext>\n<generatespeech>\n')